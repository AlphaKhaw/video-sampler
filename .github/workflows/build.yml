name: Release to PyPI


on:
  pull_request:
    types: [closed]
    branches: [main]
  workflow_dispatch:
    inputs:
      dry-run: 
        required: true
        default: true
        type: boolean

jobs:
  build:
    runs-on: ubuntu-latest
    strategy:
      matrix:
        python-version: ["3.8", "3.9"]

    steps:
    - uses: actions/checkout@v3
    - name: Set up Python ${{ matrix.python-version }}
      uses: actions/setup-python@v2.2.2
      with:
        python-version: ${{ matrix.python-version }}

    - name: Install dependencies
      run: |
        python -m pip install --upgrade pip
        python -m pip install flit
        flit install --deps production    
<<<<<<< HEAD

=======
>>>>>>> 748e2558
    - name: Build 
      run: |
        flit build 
        flit publish
      env:
        FLIT_USERNAME: __token__
        FLIT_PASSWORD: ${{ secrets.PYPI_KEY }}<|MERGE_RESOLUTION|>--- conflicted
+++ resolved
@@ -30,11 +30,8 @@
       run: |
         python -m pip install --upgrade pip
         python -m pip install flit
-        flit install --deps production    
-<<<<<<< HEAD
-
-=======
->>>>>>> 748e2558
+        flit install --deps production
+        
     - name: Build 
       run: |
         flit build 
